--- conflicted
+++ resolved
@@ -53,16 +53,15 @@
         private ILightControl light;
 
         /// <summary>
-<<<<<<< HEAD
+        /// Timer used to ensure recordings are cleaned up if opt-in does not occur, when in opt-in-required mode
+        /// </summary>
+        private Timer optInTimer;
+
+        /// <summary>
         /// Interface for console I/O.
         /// This cannot be null. Empty implementation is attached if the caller does not pass it.
         /// </summary>
         private IConsole console;
-=======
-        /// Timer used to ensure recordings are cleaned up if opt-in does not occur, when in opt-in-required mode
-        /// </summary>
-        private Timer optInTimer;
->>>>>>> 3a7a1e14
 
         #endregion Variables
 
@@ -544,12 +543,7 @@
             this.transitionTable.Add(new Condition(State.PreviewingNoNextSchedule, Input.RecorderFaulted), new Transition(this.ActionRespondFaultedOrDisconnected, State.Faulted));
             this.transitionTable.Add(new Condition(State.PreviewingNoNextSchedule, Input.RecorderDisconnected), new Transition(this.ActionRespondFaultedOrDisconnected, State.Disconnected));
             this.transitionTable.Add(new Condition(State.PreviewingNoNextSchedule, Input.ButtonHeld), new Transition(this.ActionRequestNewRecording, State.TransitionAnyToRecording));
-<<<<<<< HEAD
-            this.transitionTable.Add(new Condition(State.PreviewingNoNextSchedule, Input.ButtonDown), new Transition(this.ActionRespondButtonDownInPreviewinging, State.PreviewingNoNextSchedule));
-            this.transitionTable.Add(new Condition(State.PreviewingNoNextSchedule, Input.ButtonUp), new Transition(this.ActionRespondButtonUpInPreviewinging, State.PreviewingNoNextSchedule));
             this.transitionTable.Add(new Condition(State.PreviewingNoNextSchedule, Input.CommandStart), new Transition(this.ActionRequestNewRecording, State.TransitionAnyToRecording));
-=======
->>>>>>> 3a7a1e14
 
             this.transitionTable.Add(new Condition(State.PreviewingWithNextSchedule, Input.RecorderRecording), new Transition(this.ActionRespondRecording, State.Recording));
             this.transitionTable.Add(new Condition(State.PreviewingWithNextSchedule, Input.RecorderStartedPotentialRecording), new Transition(this.ActionRespondPotentialRecording, State.PotentialRecording));
