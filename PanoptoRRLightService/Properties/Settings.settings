﻿<?xml version='1.0' encoding='utf-8'?>
<SettingsFile xmlns="http://schemas.microsoft.com/VisualStudio/2004/01/settings" CurrentProfile="(Default)" GeneratedClassNamespace="RRLightProgram.Properties" GeneratedClassName="Settings">
  <Profiles />
  <Settings>
    <Setting Name="DelcomButtonPollingInterval" Type="System.TimeSpan" Scope="Application">
      <Value Profile="(Default)">00:00:00.1000000</Value>
    </Setting>
    <Setting Name="RecorderPollingInterval" Type="System.TimeSpan" Scope="Application">
      <Value Profile="(Default)">00:00:00.5000000</Value>
    </Setting>
    <Setting Name="DelcomButtonHoldThreshold" Type="System.TimeSpan" Scope="Application">
      <Value Profile="(Default)">00:00:03.5000000</Value>
    </Setting>
    <Setting Name="DelcomButtonIgnoreAfterButtonUp" Type="System.TimeSpan" Scope="Application">
      <Value Profile="(Default)">00:00:00.3000000</Value>
    </Setting>
    <Setting Name="EnableVerboseTrace" Type="System.Boolean" Scope="Application">
      <Value Profile="(Default)">False</Value>
    </Setting>
    <Setting Name="DeviceType" Type="System.String" Scope="Application">
      <Value Profile="(Default)">Delcom</Value>
    </Setting>
    <Setting Name="OptInTimeout" Type="System.TimeSpan" Scope="Application">
      <Value Profile="(Default)">00:05:00</Value>
    </Setting>
    <Setting Name="RequireOptInForRecording" Type="System.Boolean" Scope="Application">
      <Value Profile="(Default)">False</Value>
    </Setting>
<<<<<<< HEAD
    <Setting Name="SerialPortName" Type="System.String" Scope="Application">
      <Value Profile="(Default)" />
    </Setting>
    <Setting Name="SerialPortBaudRate" Type="System.Int32" Scope="Application">
      <Value Profile="(Default)">9600</Value>
    </Setting>
    <Setting Name="SerialPortParity" Type="System.String" Scope="Application">
      <Value Profile="(Default)">None</Value>
    </Setting>
    <Setting Name="SerialPortDataBits" Type="System.Int32" Scope="Application">
      <Value Profile="(Default)">8</Value>
    </Setting>
    <Setting Name="SerialPortStopBits" Type="System.String" Scope="Application">
      <Value Profile="(Default)">One</Value>
=======
    <Setting Name="SwivlChicoButtonPollingInterval" Type="System.TimeSpan" Scope="Application">
      <Value Profile="(Default)">00:00:00.0100000</Value>
>>>>>>> 029796a7
    </Setting>
  </Settings>
</SettingsFile><|MERGE_RESOLUTION|>--- conflicted
+++ resolved
@@ -26,7 +26,9 @@
     <Setting Name="RequireOptInForRecording" Type="System.Boolean" Scope="Application">
       <Value Profile="(Default)">False</Value>
     </Setting>
-<<<<<<< HEAD
+    <Setting Name="SwivlChicoButtonPollingInterval" Type="System.TimeSpan" Scope="Application">
+      <Value Profile="(Default)">00:00:00.0100000</Value>
+    </Setting>
     <Setting Name="SerialPortName" Type="System.String" Scope="Application">
       <Value Profile="(Default)" />
     </Setting>
@@ -41,10 +43,6 @@
     </Setting>
     <Setting Name="SerialPortStopBits" Type="System.String" Scope="Application">
       <Value Profile="(Default)">One</Value>
-=======
-    <Setting Name="SwivlChicoButtonPollingInterval" Type="System.TimeSpan" Scope="Application">
-      <Value Profile="(Default)">00:00:00.0100000</Value>
->>>>>>> 029796a7
     </Setting>
   </Settings>
 </SettingsFile>